--- conflicted
+++ resolved
@@ -26,11 +26,7 @@
 	$(Q)protoc -I/usr/include -I. $< --python_out=.
 
 messages_map.h: messages_map.py messages_pb2.py
-<<<<<<< HEAD
-	$(Q)$(PYTHON) $< | grep -v -e MessageType_Cardano -e MessageType_Lisk -e MessageType_Tezos -e MessageType_Ripple -e MessageType_Stellar -e MessageType_Monero -e MessageType_DebugMonero -e MessageType_Ontology > $@
-=======
-	$(Q)$(PYTHON) $< | grep -v -e MessageType_Cardano -e MessageType_Lisk -e MessageType_Tezos -e MessageType_Ripple > $@
->>>>>>> 7b2d91b9
+	$(Q)$(PYTHON) $< | grep -v -e MessageType_Cardano -e MessageType_Lisk -e MessageType_Tezos -e MessageType_Ripple -e MessageType_Monero -e MessageType_DebugMonero -e MessageType_Ontology > $@
 
 clean:
 	rm -f *.pb *.o *.d *.pb.c *.pb.h *_pb2.py messages_map.h