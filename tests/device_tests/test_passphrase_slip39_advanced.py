# This file is part of the Trezor project.
#
# Copyright (C) 2012-2019 SatoshiLabs and contributors
#
# This library is free software: you can redistribute it and/or modify
# it under the terms of the GNU Lesser General Public License version 3
# as published by the Free Software Foundation.
#
# This library is distributed in the hope that it will be useful,
# but WITHOUT ANY WARRANTY; without even the implied warranty of
# MERCHANTABILITY or FITNESS FOR A PARTICULAR PURPOSE.  See the
# GNU Lesser General Public License for more details.
#
# You should have received a copy of the License along with this library.
# If not, see <https://www.gnu.org/licenses/lgpl-3.0.html>.

import pytest

from trezorlib import btc

from ..common import MNEMONIC_SLIP39_ADVANCED_20, MNEMONIC_SLIP39_ADVANCED_33


@pytest.mark.setup_client(mnemonic=MNEMONIC_SLIP39_ADVANCED_20, passphrase=True)
@pytest.mark.skip_t1
def test_128bit_passphrase(client):
    """
    BIP32 Root Key for passphrase TREZOR:
    provided by Andrew, address calculated using Model T
    xprv9s21ZrQH143K3dzDLfeY3cMp23u5vDeFYftu5RPYZPucKc99mNEddU4w99GxdgUGcSfMpVDxhnR1XpJzZNXRN1m6xNgnzFS5MwMP6QyBRKV
    """
    assert client.features.passphrase_protection is True
    client.set_passphrase("TREZOR")
    address = btc.get_address(client, "Bitcoin", [])
    assert address == "1CX5rv2vbSV8YFAZEAdMwRVqbxxswPnSPw"
<<<<<<< HEAD
=======
    client.state = None
    client.clear_session()
    client.set_passphrase("ROZERT")
    address_compare = btc.get_address(client, "Bitcoin", [])
    assert address != address_compare
>>>>>>> 6ff03a43


@pytest.mark.setup_client(mnemonic=MNEMONIC_SLIP39_ADVANCED_33, passphrase=True)
@pytest.mark.skip_t1
def test_256bit_passphrase(client):
    """
    BIP32 Root Key for passphrase TREZOR:
    provided by Andrew, address calculated using Model T
    xprv9s21ZrQH143K2UspC9FRPfQC9NcDB4HPkx1XG9UEtuceYtpcCZ6ypNZWdgfxQ9dAFVeD1F4Zg4roY7nZm2LB7THPD6kaCege3M7EuS8v85c
    """
    assert client.features.passphrase_protection is True
    client.set_passphrase("TREZOR")
    address = btc.get_address(client, "Bitcoin", [])
<<<<<<< HEAD
    assert address == "18oNx6UczHWASBQXc5XQqdSdAAZyhUwdQU"
=======
    assert address == "18oNx6UczHWASBQXc5XQqdSdAAZyhUwdQU"
    client.state = None
    client.clear_session()
    client.set_passphrase("ROZERT")
    address_compare = btc.get_address(client, "Bitcoin", [])
    assert address != address_compare
>>>>>>> 6ff03a43
<|MERGE_RESOLUTION|>--- conflicted
+++ resolved
@@ -33,14 +33,11 @@
     client.set_passphrase("TREZOR")
     address = btc.get_address(client, "Bitcoin", [])
     assert address == "1CX5rv2vbSV8YFAZEAdMwRVqbxxswPnSPw"
-<<<<<<< HEAD
-=======
     client.state = None
     client.clear_session()
     client.set_passphrase("ROZERT")
     address_compare = btc.get_address(client, "Bitcoin", [])
     assert address != address_compare
->>>>>>> 6ff03a43
 
 
 @pytest.mark.setup_client(mnemonic=MNEMONIC_SLIP39_ADVANCED_33, passphrase=True)
@@ -54,13 +51,9 @@
     assert client.features.passphrase_protection is True
     client.set_passphrase("TREZOR")
     address = btc.get_address(client, "Bitcoin", [])
-<<<<<<< HEAD
-    assert address == "18oNx6UczHWASBQXc5XQqdSdAAZyhUwdQU"
-=======
     assert address == "18oNx6UczHWASBQXc5XQqdSdAAZyhUwdQU"
     client.state = None
     client.clear_session()
     client.set_passphrase("ROZERT")
     address_compare = btc.get_address(client, "Bitcoin", [])
-    assert address != address_compare
->>>>>>> 6ff03a43
+    assert address != address_compare